use std::{fmt::Display, path::Path};

pub const DISPLAY_WIDTH: u16 = 64;
pub const DISPLAY_HEIGHT: u16 = 32;

/// Initital program counter value and the offset at which the rom is loaded into memory
const PC_INIT: usize = 0x200;

#[derive(Default)]
pub struct Keyboard(u16);

impl Keyboard {
    pub fn set_down(&mut self, key: u16) {
        self.0 = self.0 | key
    }

    pub fn set_up(&mut self, key: u16) {
        self.0 = self.0 ^ key
    }

    pub fn is_down(&self, key: u16) -> bool {
        self.0 & key == key
    }

    pub fn reset(&mut self) {
        *self = Keyboard(0);
    }

    pub fn print(&self) {
        print!("[");
        for i in 0..16 {
            let key = 2_u16.pow(i);
            print!(" {i:X}: {}", self.is_down(key));

            if i < 15 {
                print!(",")
            }
        }
        println!(" ]");
    }
}

mod test {
    use super::Keyboard;

    #[test]
    fn test_keyboard() {
        let mut kb = Keyboard::default();

        assert_eq!(kb.is_down(0xA), false);
        kb.set_down(0xA);
        assert_eq!(kb.is_down(0xA), true);
        kb.set_up(0xA);
        assert_eq!(kb.is_down(0xA), false);
    }
}

pub struct Chip8 {
    memory: [u8; 4096],
    registers: [u8; 16],
    pc: usize,
    address_register: u16,
    pub vram: [u8; DISPLAY_WIDTH as usize * DISPLAY_HEIGHT as usize],
    stack: Vec<usize>,
<<<<<<< HEAD
    pub delay_timer: u8,
=======
    pub keyboard: Keyboard,
>>>>>>> bb99b8a1
}

impl Chip8 {
    pub fn new() -> Self {
        Chip8 {
            memory: [0_u8; 4096],
            registers: [0_u8; 16],
            pc: PC_INIT,
            address_register: 0,
            vram: [0_u8; DISPLAY_WIDTH as usize * DISPLAY_HEIGHT as usize],
            stack: Vec::new(),
<<<<<<< HEAD
            delay_timer: 0,
=======
            keyboard: Keyboard::default(),
>>>>>>> bb99b8a1
        }
    }

    pub fn load_rom(&mut self, file_path: impl AsRef<Path>) -> anyhow::Result<()> {
        let rom = std::fs::read(file_path)?;

        let offset = PC_INIT;
        self.memory[offset..(rom.len() + offset)].copy_from_slice(&rom[..]);

        Ok(())
    }

    fn fetch_and_decode_instruction(&mut self) -> anyhow::Result<Instruction> {
        let instruction: u16 = (self.memory[self.pc] as u16) << 8 | self.memory[self.pc + 1] as u16;

        self.pc += 2;

        Instruction::try_from(instruction)
    }

    pub fn step_cycle(&mut self) -> anyhow::Result<()> {
        let instruction = self.fetch_and_decode_instruction()?;

        instruction.execute_instruction(
            &mut self.memory,
            &mut self.registers,
            &mut self.pc,
            &mut self.address_register,
            &mut self.vram,
            &mut self.stack,
            &mut self.delay_timer,
        );

        Ok(())
    }
}

#[derive(Debug)]
enum Instruction {
    //00E0
    Clear,
    //00EE
    Return,
    //1NNN
    JumpToAddress {
        address: u16,
    },
    //2NNN
    ExecuteSubroutine {
        address: u16,
    },
    //6XNN
    StoreNumberInRegister {
        number: u8,
        register: u8,
    },
    //ANNN
    SetAddressRegister {
        address: u16,
    },
    //D8B4
    DrawSprite {
        register_x: u8,
        register_y: u8,
        len: u8,
    },
    //3XNN
    SkipIfRegisterEqTo {
        register: u8,
        value: u8,
    },
    //4XNN
    SkipIfRegisterNeqTo {
        register: u8,
        value: u8,
    },
    //5XY0
    SkipIfRegistersEq {
        register_x: u8,
        register_y: u8,
    },
    //7XNN
    AddToRegister {
        register: u8,
        value: u8,
    },
    //8XY0
    CopyRegister {
        register_x: u8,
        register_y: u8,
    },
    //8XY1
    OrRegisters {
        register_x: u8,
        register_y: u8,
    },
    //8XY2
    AndRegisters {
        register_x: u8,
        register_y: u8,
    },
    //8XY3
    XorRegisters {
        register_x: u8,
        register_y: u8,
    },
    //8XY4
    AddRegisters {
        register_x: u8,
        register_y: u8,
    },
    //8XY5
    SubRegisters {
        register_x: u8,
        register_y: u8,
    },
    //8XYE
    LeftShiftRegister {
        register_x: u8,
        register_y: u8,
    },
    //8XY6
    RightShiftRegister {
        register_x: u8,
        register_y: u8,
    },
    //8XY7
    SubRegistersOtherWayArround {
        register_x: u8,
        register_y: u8,
    },
    //9XY0
    SkipIfRegistersNeq {
        register_x: u8,
        register_y: u8,
    },
    //FX1E
    AddXtoI {
        register_x: u8,
    },
    //FX33
    BinaryCodedDecimal {
        register_x: u8,
    },
    //FX15
    SetDelayTimer {
        register_x: u8,
    },
    //FX07
    ReadDelayTimer {
        register_x: u8,
    },
    //FX55
    StoreRegisters {
        register_x: u8,
    },
    //FX65
    LoadRegisters {
        register_x: u8,
    },
}

impl TryFrom<u16> for Instruction {
    type Error = anyhow::Error;

    fn try_from(value: u16) -> Result<Self, anyhow::Error> {
        let a = ((value & 0xF000) >> 12) as u8;
        let b = ((value & 0x0F00) >> 8) as u8;
        let c = ((value & 0x00F0) >> 4) as u8;
        let d = (value & 0x000F) as u8;

        println!("instruction: 0x{value:X}");

        match (a, b, c, d) {
            (0x0, 0x0, 0xE, 0x0) => Ok(Instruction::Clear),
            (0x0, 0x0, 0xE, 0xE) => Ok(Instruction::Return),
            (0x1, _, _, _) => Ok(Instruction::JumpToAddress {
                address: read_address(value),
            }),
            (0x2, _, _, _) => Ok(Instruction::ExecuteSubroutine {
                address: read_address(value),
            }),
            (0x3, _, _, _) => Ok(Instruction::SkipIfRegisterEqTo {
                register: b,
                value: read_byte_operand(value),
            }),
            (0x4, _, _, _) => Ok(Instruction::SkipIfRegisterNeqTo {
                register: b,
                value: read_byte_operand(value),
            }),
            (0x5, _, _, 0) => Ok(Instruction::SkipIfRegistersEq {
                register_x: b,
                register_y: c,
            }),
            (0x6, _, _, _) => Ok(Instruction::StoreNumberInRegister {
                number: read_byte_operand(value),
                register: b,
            }),
            (0x7, _, _, _) => Ok(Instruction::AddToRegister {
                register: b,
                value: read_byte_operand(value),
            }),
            (0x8, _, _, 0x0) => Ok(Instruction::CopyRegister {
                register_x: b,
                register_y: c,
            }),
            (0x8, _, _, 0x1) => Ok(Instruction::OrRegisters {
                register_x: b,
                register_y: c,
            }),
            (0x8, _, _, 0x2) => Ok(Instruction::AndRegisters {
                register_x: b,
                register_y: c,
            }),
            (0x8, _, _, 0x3) => Ok(Instruction::XorRegisters {
                register_x: b,
                register_y: c,
            }),
            (0x8, _, _, 0x4) => Ok(Instruction::AddRegisters {
                register_x: b,
                register_y: c,
            }),
            (0x8, _, _, 0x5) => Ok(Instruction::SubRegisters {
                register_x: b,
                register_y: c,
            }),
            (0x8, _, _, 0x6) => Ok(Instruction::RightShiftRegister {
                register_x: b,
                register_y: c,
            }),
            (0x8, _, _, 0x7) => Ok(Instruction::SubRegistersOtherWayArround {
                register_x: b,
                register_y: c,
            }),
            (0x8, _, _, 0xE) => Ok(Instruction::LeftShiftRegister {
                register_x: b,
                register_y: c,
            }),
            (0x9, _, _, 0) => Ok(Instruction::SkipIfRegistersNeq {
                register_x: b,
                register_y: c,
            }),
            (0xA, _, _, _) => Ok(Instruction::SetAddressRegister {
                address: read_address(value),
            }),
            (0xD, _, _, _) => Ok(Instruction::DrawSprite {
                register_x: b,
                register_y: c,
                len: d,
            }),
            (0xF, _, 0x0, 0x7) => Ok(Instruction::ReadDelayTimer { register_x: b }),
            (0xF, _, 0x1, 0x5) => Ok(Instruction::SetDelayTimer { register_x: b }),
            (0xF, _, 0x1, 0xE) => Ok(Instruction::AddXtoI { register_x: b }),
            (0xF, _, 0x5, 0x5) => Ok(Instruction::StoreRegisters { register_x: b }),
            (0xF, _, 0x6, 0x5) => Ok(Instruction::LoadRegisters { register_x: b }),
            (0xF, _, 0x3, 0x3) => Ok(Instruction::BinaryCodedDecimal { register_x: b }),
            _ => Err(anyhow::anyhow!("unknown instruction 0x{value:X}")),
        }
    }
}

impl Instruction {
    fn execute_instruction(
        self,
        memory: &mut [u8],
        registers: &mut [u8],
        pc: &mut usize,
        address_register: &mut u16,
        vram: &mut [u8],
        stack: &mut Vec<usize>,
        delay_timer: &mut u8,
    ) {
        match self {
            Instruction::Clear => {
                vram.fill(0);
            }

            Instruction::JumpToAddress { address } => {
                *pc = address as usize;
            }
            Instruction::StoreNumberInRegister { number, register } => {
                registers[register as usize] = number;
            }
            Instruction::SetAddressRegister { address } => *address_register = address,
            Instruction::DrawSprite {
                register_x,
                register_y,
                len,
            } => {
                let start_x: u16 = registers[register_x as usize] as u16;
                let start_y: u16 = registers[register_y as usize] as u16;

                let start_x = if start_x > 0x3F {
                    start_x % DISPLAY_WIDTH
                } else {
                    start_x
                };
                let start_y = if start_y > 0x1F {
                    start_y % DISPLAY_HEIGHT
                } else {
                    start_y
                };

                println!("drawing {len} bytes at {start_x},{start_y}");

                let mut x = start_x;
                let mut y = start_y;

                let lo = *address_register as usize;
                let hi = lo + len as usize;
                let sprite = &memory[lo..hi];

                assert_eq!(sprite.len(), len as usize);

                registers[0xF] = 0x00;

                for row in sprite {
                    for i in (0..8).rev() {
                        let sprite_pixel = if row & 2_u8.pow(i) == 2_u8.pow(i) {
                            1
                        } else {
                            0
                        };

                        if let Some(old_pixel) = get_pixel(vram, x, y) {
                            let mut color = sprite_pixel;
                            if old_pixel == 1 && sprite_pixel == 1 {
                                registers[0xF] = 0x01;
                                color = 0;
                            }
                            set_pixel(vram, x, y, color == 1);
                        }

                        x += 1;
                    }

                    y += 1;
                    x = start_x;
                }

                println!("Finished drawing. VF: {}", registers[0xF]);
                print_vram(vram);

                // wait_for_input();
            }
            Instruction::SkipIfRegisterEqTo { register, value } => {
                if registers[register as usize] == value {
                    *pc += 2;
                }
            }
            Instruction::SkipIfRegisterNeqTo { register, value } => {
                if registers[register as usize] != value {
                    *pc += 2;
                }
            }
            Instruction::SkipIfRegistersEq {
                register_x,
                register_y,
            } => {
                if registers[register_x as usize] == registers[register_y as usize] {
                    *pc += 2;
                }
            }
            Instruction::AddToRegister { register, value } => {
                registers[register as usize] = registers[register as usize].wrapping_add(value);
            }
            Instruction::SkipIfRegistersNeq {
                register_x,
                register_y,
            } => {
                if registers[register_x as usize] != registers[register_y as usize] {
                    *pc += 2;
                }
            }
            Instruction::ExecuteSubroutine { address } => {
                stack.push(*pc);
                *pc = address as usize;
            }
            Instruction::Return => {
                let address = stack.pop().expect("Can't return when stack is empty");
                *pc = address as usize;
            }
            Instruction::CopyRegister {
                register_x,
                register_y,
            } => {
                registers[register_x as usize] = registers[register_y as usize];
            }
            Instruction::OrRegisters {
                register_x,
                register_y,
            } => {
                registers[register_x as usize] |= registers[register_y as usize];
            }
            Instruction::AndRegisters {
                register_x,
                register_y,
            } => {
                registers[register_x as usize] &= registers[register_y as usize];
            }
            Instruction::XorRegisters {
                register_x,
                register_y,
            } => {
                registers[register_x as usize] ^= registers[register_y as usize];
            }
            Instruction::AddRegisters {
                register_x,
                register_y,
            } => {
                let result: u16 =
                    registers[register_x as usize] as u16 + registers[register_y as usize] as u16;

                let carry = result > u8::MAX as u16;

                registers[register_x as usize] = result as u8;
                registers[0xF] = if carry { 0x01 } else { 0x00 };
            }
            Instruction::SubRegisters {
                register_x,
                register_y,
            } => {
                let x = registers[register_x as usize];
                let y = registers[register_y as usize];
                let result = x - y;

                registers[register_x as usize] = result;

                let borrow = y > x;
                registers[0xF] = if borrow { 0x00 } else { 0x01 };
            }
            Instruction::SubRegistersOtherWayArround {
                register_x,
                register_y,
            } => {
                let x = registers[register_x as usize];
                let y = registers[register_y as usize];
                let result = y - x;

                registers[register_x as usize] = result;

                let borrow = x > y;
                registers[0xF] = if borrow { 0x00 } else { 0x01 };
            }
            Instruction::LeftShiftRegister {
                register_x,
                register_y,
            } => {
                let value = registers[register_y as usize];
                let vf_temp = value & 0b10000000;

                registers[register_x as usize] = value << 1;
                registers[0xF] = if vf_temp == 0b10000000 { 1 } else { 0 };
            }
            Instruction::RightShiftRegister {
                register_x,
                register_y,
            } => {
                let value = registers[register_y as usize];
                let vf_temp = value & 0b00000001;

                registers[register_x as usize] = value >> 1;
                registers[0xF] = if vf_temp == 0b00000001 { 1 } else { 0 };
            }
            Instruction::StoreRegisters { register_x } => {
                for i in 0..=register_x as usize {
                    memory[*address_register as usize + i] = registers[i]
                }

                *address_register += register_x as u16 + 1;
            }
            Instruction::LoadRegisters { register_x } => {
                for i in 0..=register_x as usize {
                    registers[i] = memory[*address_register as usize + i];
                }

                *address_register += register_x as u16 + 1;
            }
            Instruction::BinaryCodedDecimal { register_x } => {
                let value = registers[register_x as usize];

                let hundred = value / 100;
                let ten = (value % 100) / 10;
                let one = value % 10;

                memory[*address_register as usize] = hundred;
                memory[*address_register as usize + 1] = ten;
                memory[*address_register as usize + 2] = one;
            }
            Instruction::AddXtoI { register_x } => {
                *address_register += registers[register_x as usize] as u16;
            }
            Instruction::SetDelayTimer { register_x } => {
                *delay_timer = registers[register_x as usize];
            }
            Instruction::ReadDelayTimer { register_x } => {
                registers[register_x as usize] = *delay_timer;
            }
        }
    }
}

/// Convert x and y coordinates to a linear index
/// Returns [None] when the coordinate is outside the screen bounds
pub fn vram_index(x: u16, y: u16) -> Option<usize> {
    if x >= DISPLAY_WIDTH || y >= DISPLAY_HEIGHT {
        None
    } else {
        Some((DISPLAY_WIDTH * y + x) as usize)
    }
}

/// Set the pixel at the given coordinates
/// Does nothing if the coordinate is outside the screen bounds
fn set_pixel(vram: &mut [u8], x: u16, y: u16, pixel: bool) {
    if let Some(index) = vram_index(x, y) {
        vram[index] = if pixel { 1 } else { 0 };
    }
}

/// Get the pixel color at the given coordinates
/// Returns [None] when the coordinate is outside the screen bounds
fn get_pixel(vram: &[u8], x: u16, y: u16) -> Option<u8> {
    vram_index(x, y).map(|index| vram[index])
}

fn read_address(instruction: u16) -> u16 {
    instruction & 0x0FFF
}

fn read_byte_operand(instruction: u16) -> u8 {
    (instruction & 0x00FF) as u8
}

fn print_vram(vram: &[u8]) {
    println!("vram:");

    for y in 0..DISPLAY_HEIGHT {
        for x in 0..DISPLAY_WIDTH {
            if vram[vram_index(x, y).unwrap()] == 1 {
                print!("□");
            } else {
                print!("■");
            }
        }
        println!();
    }
}<|MERGE_RESOLUTION|>--- conflicted
+++ resolved
@@ -62,11 +62,8 @@
     address_register: u16,
     pub vram: [u8; DISPLAY_WIDTH as usize * DISPLAY_HEIGHT as usize],
     stack: Vec<usize>,
-<<<<<<< HEAD
+    pub keyboard: Keyboard,
     pub delay_timer: u8,
-=======
-    pub keyboard: Keyboard,
->>>>>>> bb99b8a1
 }
 
 impl Chip8 {
@@ -78,11 +75,8 @@
             address_register: 0,
             vram: [0_u8; DISPLAY_WIDTH as usize * DISPLAY_HEIGHT as usize],
             stack: Vec::new(),
-<<<<<<< HEAD
+            keyboard: Keyboard::default(),
             delay_timer: 0,
-=======
-            keyboard: Keyboard::default(),
->>>>>>> bb99b8a1
         }
     }
 
